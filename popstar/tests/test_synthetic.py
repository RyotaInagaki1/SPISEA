--- conflicted
+++ resolved
@@ -183,7 +183,6 @@
     pdb.set_trace()
     return
 
-<<<<<<< HEAD
 def time_test_cluster():
     from popstar import synthetic as syn
     from popstar import atmospheres as atm
@@ -216,8 +215,9 @@
     
     cluster = syn.ResolvedCluster(iso, my_imf, cluster_mass)
     print 'Constructed cluster: %d seconds' % (time.time() - startTime)
-    
-=======
+
+    return
+    
 def model_young_cluster_object(resolved=False):
     from popstar import synthetic as syn
     from popstar import atmospheres as atm
@@ -255,12 +255,6 @@
     plt.clf()
     plt.plot(wave, flux, 'k.')
 
-    return
-
-def time_stuff():
-    time.time()
-
->>>>>>> 1d2bb7c4
     return
     
 def time_test_mass_match():
