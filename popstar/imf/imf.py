##################################################
#
# Original code was taken from libimf package written by Jan Pflamm-Altenburg
# and has been modified only marginally. The libimf code was licensed under
# a GNU General Public License.
# 
# When I use this code, I should cite Pflamm-Altenburg & Kroupa 2006
#
# Unfortunately, the code was almost completely un-commented, so all
# comments are mine. I have also added substantially to the code to
# make more convenient and general purpose functions.
#
##################################################

import numpy as np
import pdb
import logging

log = logging.getLogger('imf')

class IMF(object):
    def __init__(self, massLimits=np.array([0.1,150]), multiplicity=None):
        """
        The IMF base class. The multiplicity implementation is here.
        """
        self._multi_props = multiplicity
        self._mass_limits = massLimits

        if multiplicity == None:
            self.make_multiples = False
        else:
            self.make_multiples = True

        return
            

    def generate_cluster(self, totalMass):
        """
        Generate a cluster of stellar systems with the specified IMF.
        
        Randomly sample from an IMF with specified mass
        limits until the desired total mass is reached. The maximum
        stellar mass is not allowed to exceed the total cluster mass.
        The simulated total mass will not be exactly equivalent to the
        desired total mass; but we will take one star above or below
        (whichever brings us closer to the desired total) the desired
        total cluster mass break point.

        Primary stars are sampled from the IMF, companions are generated
        based on the multiplicity properties provided.

        Parameters
        ----------
        totalMass : float
            The total mass of the cluster (including companions) in solar masses.

        Return
        ------
        masses : numpy float array
            List of primary star masses.

        isMultiple : numpy boolean array
            List of booleans with True for each primary star that is in a multiple
            system and False for each single star.

        companionMasses : numpy float array
            List of 
        
        """

        if (self._mass_limits[-1] > totalMass):
            log.info('sample_imf: Setting maximum allowed mass to %d' %
                      (totalMass))
            self._mass_limits[-1] = totalMass

        # Estimate the mean number of stars expected.
        self.normalize(totalMass)
        mean_number = self.int_xi(self._mass_limits[0], self._mass_limits[-1])
        newStarCount = np.round(mean_number)
        if self._multi_props == None:
            newStarCount *= 1.1

        # Generate output arrays.
        masses = np.array([], dtype=float)
        isMultiple = np.array([], dtype=bool)
        compMasses = []
        systemMasses = np.array([], dtype=float)

        # Loop through and add stars to the cluster until we get to
        # the desired total cluster mass.
        totalMassTally = 0
        loopCnt = 0

        while totalMassTally < totalMass:
            # Generate a random number array.
            uniX = np.random.rand(int(newStarCount))

            # Convert into the IMF from the inverted CDF
            newMasses = self.dice_star_cl(uniX)

            # Dealing with multiplicity
            if self._multi_props != None:
                compMasses = [[] for newMass in newMasses]

                # Determine the multiplicity of every star
                MF = self._multi_props.multiplicity_fraction(newMasses)
                CSF = self._multi_props.companion_star_fraction(newMasses)
                
                newIsMultiple = np.random.rand(int(newStarCount)) < MF

                # Copy over the primary masses. Eventually add the companions.
                newSystemMasses = newMasses.copy()
        
                # Calculate number and masses of companions
                for ii in range(len(newMasses)):
                    if newIsMultiple[ii]:
                        # determine number of companions
                        n_comp = 1 + np.random.poisson((CSF[ii]/MF[ii]) - 1)

                        # Determine the mass ratios of the companions
                        q_values = self._multi_props.random_q(np.random.rand(n_comp))

                        # Determine the masses of the companions
                        m_comp = q_values * newMasses[ii]

                        # Add in seperation information

                        # Only keep companions that are more than the minimum mass
                        compMasses[ii] = m_comp[m_comp >= self._mass_limits[0]]
                        newSystemMasses[ii] += compMasses[ii].sum()

                        # Double check for the case when we drop all companions.
                        # This happens a lot near the minimum allowed mass.
                        if len(compMasses) == 0:
                            newIsMultiple[ii] == False

                newTotalMassTally = newSystemMasses.sum()
                isMultiple = np.append(isMultiple, newIsMultiple)
                systemMasses = np.append(systemMasses, newSystemMasses)
            else:
                newTotalMassTally = newMasses.sum()

            # Append to our primary masses array
            masses = np.append(masses, newMasses)
            
            if (loopCnt >= 0):
                log.info('sample_imf: Loop %d added %.2e Msun to previous total of %.2e Msun' %
                         (loopCnt, newTotalMassTally, totalMassTally))

            pdb.set_trace()
            totalMassTally += newTotalMassTally
            newStarCount = mean_number * 0.1  # increase by 20% each pass
            loopCnt += 1
        
        # Make a running sum of the system masses
        if self._multi_props:
            massCumSum = systemMasses.cumsum()
        else:
            massCumSum = masses.cumsum()

        # Find the index where we are closest to the desired
        # total mass.
        idx = np.abs(massCumSum - totalMass).argmin()

        masses = masses[:idx+1]

        if self._multi_props:
            systemMasses = systemMasses[:idx+1]
            isMultiple = isMultiple[:idx+1]
            compMasses = compMasses[:idx+1]
        else:
            isMultiple = np.zeros(len(masses), dtype=bool)
            systemMasses = masses

        return (masses, isMultiple, compMasses, systemMasses)
        

        
    
class IMF_broken_powerlaw(IMF):
    def __init__(self, mass_limits, powers, multiplicity=None):
        """
        Initialze a multi-part power-law with N parts. Each part of the
        power-law is described with a probability density function:

            `P(m) \propto m ** power[n]`  

        for mass_limits[n] < m <= mass_limits[n+1].

        Parameters
        ----------
        mass_limits : numpy array
            Array of length (N + 1) with lower and upper limits of 
            the power-law segments.

        coefficients : numpy array
            Array of length N that contains the powers for each
            power-law segment.
        """
        if len(mass_limits) != len(powers) + 1:
            msg = 'Incorrect specification of multi-part powerlaw.\n'
            msg += '    len(massLimts) != len(powers)+1\n'
            msg += '    len(massLimits) = \n' + len(massLimits)
            msg += '    len(powers) = \n' + len(powers)

            raise RuntimeException(msg)

        self._mass_limits = np.atleast_1d(mass_limits)
        self._m_limits_low = mass_limits[0:-1]
        self._m_limits_high = mass_limits[1:]
        self._powers = powers
        self._multi_props = multiplicity

        if multiplicity == None:
            self.make_multiples = False
        else:
            self.make_multiples = True

        # Calculate the coeffs to make the function continuous
        nterms = len(self._powers)
        coeffs = np.ones(nterms, dtype=float)

        # First term is just 1.0
        # Subsequent terms are products of previous terms and then some.
        for i in range(1, nterms):
            y = self._m_limits_low[i] ** self._powers[i-1]
            z = self._m_limits_low[i] ** self._powers[i]

            coeffs[i] *= coeffs[i-1] * y / z

        self.nterms = nterms
        self.coeffs = coeffs
        self.k = 1

    def xi(self, m):
        """
        Probability density describing the IMF.

        Input:
        m - mass of a star

        Output:
        xi - probability of measuring that mass.
        """
        returnFloat = type(m) == float
        
        m = np.atleast_1d(m)
        xi = np.zeros(len(m), dtype=float)
        
        for i in range(len(xi)):
            tmp = gamma_closed(m[i], self._m_limits_low, self._m_limits_high)
            tmp *= self.coeffs * m[i]**self.powers
            y = tmp.sum()
            z = delta(m[i] - self._m_limits_high).prod()
            xi[i] = self.k * z * y

        if returnFloat:
            return xi[0]
        else:
            return xi

    def m_xi(self, m):
        """
        Mass-weighted probability m*xi
        """
        returnFloat = type(m) == float
        m = np.atleast_1d(m)
        mxi = np.zeros(len(m), dtype=float)
        
        for i in range(len(mxi)):
            tmp = gamma_closed(m[i], self._m_limits_low, self._m_limits_high)
            tmp *= self.coeffs * m[i]**(self.powers+1)
            y = tmp.sum()
            z = delta(m[i] - self._m_limits_high).prod()
            mxi[i] = self.k * z * y

        if returnFloat:
            return mxi[0]
        else:
            return mxi


    def getProbabilityBetween(self, massLo, massHi):
        """Return the integrated probability between some low and high 
        mass value.
        """
        return self.int_xi(massLo, massHi)
    
    def int_xi(self, massLo, massHi):
        """Return the integrated probability between some low and high 
        mass value.
        """
        return self.prim_xi(massHi) - self.prim_xi(massLo)
    
    def int_mxi(self, massLo, massHi):
        """Return the integrated total mass between some low and high stellar
        mass value. Be sure to normalize the IMF instance beforehand.
        """
        return self.prim_mxi(massHi) - self.prim_mxi(massLo)

    def prim_xi(self, a):
        """
        """
        returnFloat = type(a) == float

        a = np.atleast_1d(a)
        val = np.zeros(len(a), dtype=float)

        for i in range(len(val)):
            t1 = theta_open(a[i] - self._m_limits_high) * self.coeffs
            t2 = prim_power(self._m_limits_high, self._powers)
            t3 = prim_power(self._m_limits_low, self._powers)
            y1 = (t1 * (t2 - t3)).sum()

            t1 = gamma_closed(a[i], self._m_limits_low, self._m_limits_high) 
            t1 *= self.coeffs
            t2 = prim_power(a[i], self._powers)
            t3 = prim_power(self._m_limits_low, self._powers)
            y2 = (t1 * (t2 - t3)).sum()

            val[i] = self.k * (y1 + y2)

        if returnFloat:
            return val[0]
        else:
            return val

    def prim_mxi(self, a):
        returnFloat = type(a) == float
        
        a = np.atleast_1d(a)
        val = np.zeros(len(a), dtype=float)

        for i in range(len(val)):
            t1 = theta_open(a[i] - self._m_limits_high) * self.coeffs
            t2 = prim_power(self._m_limits_high, self._powers+1)
            t3 = prim_power(self._m_limits_low, self._powers+1)
            y1 = (t1 * (t2 - t3)).sum()
            
            t1 = gamma_closed(a[i], self._m_limits_low, self._m_limits_high) 
            t1 *= self.coeffs
            t2 = prim_power(a[i], self._powers+1)
            t3 = prim_power(self._m_limits_low, self._powers+1)
            y2 = (t1 * (t2 - t3)).sum()

            val[i] = self.k * (y1 + y2)

        if returnFloat:
            return val[0]
        else:
            return val

    def normalize(self, Mcl, Mmin=None, Mmax=None):
        """
        Normalize the IMF to a total cluster mass within a specified
        minimum and maximum stellar mass range.
        """
        self.k = 1.0
        self.Mcl = Mcl
        
        if Mmax == None:
            Mmax = self._m_limits_high[-1]

        if Mmin == None:
            Mmin = self._m_limits_low[0]

        if Mmax > Mcl:
            Mmax = Mcl
            
        if Mmax > self._m_limits_high[-1]:
            Mmax = self._m_limits_high[-1]

        if Mmin < self._m_limits_low[0]:
            Mmin = self._m_limits_low[0]

        self.norm_Mmin = Mmin
        self.norm_Mmax = Mmax
        
        self.k = Mcl / self.int_mxi(self.norm_Mmin, self.norm_Mmax)
        self.lamda = self.int_xi_cl(self._m_limits_low[0], self._mass_limits)

    def norm_cl_wk04(self, Mcl, Mmax=None, Mmin=None):
        self.k = 1.0
        self.Mcl = Mcl

        if Mmax == None:
            Mmax = self._m_limits_high[-1]

        if Mmin == None:
            Mmin = self._m_limits_low[0]

        if Mmax > Mcl:
            Mmax = Mcl
            
        if Mmax > self._m_limits_high[-1]:
            Mmax = self._m_limits_high[-1]

        if Mmin < self._m_limits_low[0]:
            Mmin = self._m_limits_low[0]

        a = Mmin
        c = Mmax
        b = (c + a) / 2.0
        while (((c/b)-(a/b)) > 0.00001):
            mb = self.int_mxi(Mmin, b) / self.int_xi(b, Mmax)
            if mb < Mcl:
                a = b
            else:
                c = b
            b = (c + a) / 2.0

        Mmax = b
        self.norm_Mmin = Mmin
        self.norm_Mmax = Mmax

        self.k = Mcl / self.int_mxi(Mmin, Mmax)
        self.lamda = self.int_xi_cl(self._m_limits_low[0], self._mass_limits)

    def xi_cl(self, m):
        return theta_closed(self.norm_Mmax - m) * self.xi(m)

    def mxi_cl(self, m):
        return theta_closed(self.norm_Mmax - m) * self.m_xi(m)

    def int_xi_cl(self, left, right):
        t1 = self.prim_xi(right)
        t2 = theta_closed(right - self.norm_Mmax)
        t3 = self.int_xi(self.norm_Mmax, right)
        t4 = self.prim_xi(left)
        t5 = theta_closed(left - self.norm_Mmax)
        t6 = self.int_xi(self.norm_Mmax, left)

        return (t1 - t2*t3) - (t4 - t5*t6)

    def int_mxi_cl(self, left, right):
        t1 = self.prim_mxi(right)
        t2 = theta_closed(right - self.norm_Mmax)
        t3 = self.int_mxi(self.norm_Mmax, right)
        t4 = self.prim_mxi(left)
        t5 = theta_closed(left - self.norm_Mmax)
        t6 = self.int_mxi(self.norm_Mmax, left)

        return (t1 - t2*t3) - (t4 - t5*t6)

    def dice_star_cl(self, r):
        """
        Given a list of random numbers (r), return a list of masses
        selected from the IMF.
        """
        returnFloat = type(r) == float
        r = np.atleast_1d(r)  # Make sure it is an array
        
        x = r * self.lamda[-1]
        y = np.zeros(len(r), dtype=float)
        z = np.ones(len(r), dtype=float)

        # Loop through the different parts of the power-law.
        for i in range(self.nterms):
            aux = x - self.lamda[i]

            # Only continue for those entries that are in later segments
            idx = np.where(aux >= 0)[0]

            pdb.set_trace()

            # Maybe we are all done?
            if len(idx) == 0:
                break
            
            x_tmp = x[idx]
            aux_tmp = aux[idx]

            # len(idx) entries
            t1 = aux_tmp / (self.coeffs[i] * self.k)
            t1 += prim_power(self._m_limits_low[i], self._powers[i])
            y_i = gamma_closed(x_tmp, self.lamda[i], self.lamda[i+1])
            Y_i *= inv_prim_power(t1, self._powers[i])
            
            # Save results into the y array
            y[idx] += y_i

<<<<<<< HEAD
            z *= delta(x - self.lamda[i+1])

=======
            z *= delta(x - self.lamda[i])
            
            #pdb.set_trace()
            #-------------#
>>>>>>> c7f1d036
        if returnFloat:
            return y[0] * z[0]
        else:
            return y * z

class IMFSalpeter1955(IMF_broken_powerlaw):
    def __init__(self, multiplicity=None):

        massLimits = np.array([0.40, 10.0])
        powers = np.array([-2.3])

        IMF_broken_powerlaw.__init__(self, massLimits, powers,
                                     multiplicity=multiplicity)


class Miller_Scalo_1979(IMF_broken_powerlaw):
    def __init__(self, multiplicity=None):
        massLimits = np.array([0.1, 1, 10, np.inf])
        powers = np.array([-1.4, -2.5, -3.3])

        IMF_broken_powerlaw.__init__(self, massLimits, powers,
                                     multiplicity=multiplicity)

class Kennicutt_1983(IMF_broken_powerlaw):
    def __init__(self, multiplicity=None):
        massLimits = np.array([0.1, 1, np.inf])
        powers = np.array([-1.4, -2.5])

        IMF_broken_powerlaw.__init__(self, massLimits, powers,
                                     multiplicity=multiplicity)

class Kroupa_2001(IMF_broken_powerlaw):
    def __init__(self, multiplicity=None):
        massLimits = np.array([0.01, 0.08, 0.5, 1, np.inf])
        powers = np.array([-0.3, -1.3, -2.3, -2.3])

        IMF_broken_powerlaw.__init__(self, massLimits, powers,
                                     multiplicity=multiplicity)

class Weidner_Kroupa_2004(IMF_broken_powerlaw):
    def __init__(self, multiplicity=None):
        massLimits = np.array([0.01, 0.08, 0.5, 1, np.inf])
        powers = np.array([-0.3, -1.3, -2.3, -2.35])

        IMF_broken_powerlaw.__init__(self, massLimits, powers,
                                     multiplicity=multiplicity)

##################################################
# 
# Generic functions -- see if we can move these up.
#
##################################################
def prim_power(m, power):
    """
    Takes floats or arrays, but returns arrays.
    returns: m**(power + 1) / (power + 1) and handles the case when power = -1
    """
    returnFloat = (type(m) == float) and (type(power) == float)

    m = np.atleast_1d(m)
    power = np.atleast_1d(power)

    if (len(m) == 1) and (len(power) > 1):
        m = np.repeat(m, len(power))
    if (len(power) == 1) and (len(m) > 1):
        power = np.repeat(power, len(m))

    z = 1.0 + power
    val = (m**z) / z
        
    # How code handles -1 case depends on size of m. If same size as
    # power, continue as was coded before. However, sometimes, m can be a 1
    # element array while power is a larger array. In this case, take
    # the first element only.
    #if len(m) == len(power):
    #    val[power == -1] = np.log(m[power == -1])
    #else:
    #    val[power == -1] = np.log(m[0])

    val[power == -1] = np.log(m[power == -1])
    
    if returnFloat:
        return val[0]
    else:
        return val

def inv_prim_power(x, power):
    """
    returns ((1+power) * x)**(1.0 / (1 + power)) and handles the case 
    when power == -1.
    """
    returnFloat = (type(x) == float) and (type(power) == float)

    x = np.atleast_1d(x)
    power = np.atleast_1d(power)

    if (len(x) == 1) and (len(power) > 1):
        x = np.repeat(x, len(power))
    if (len(power) == 1) and (len(x) > 1):
        power = np.repeat(power, len(x))

    if x.shape != power.shape:
        pdb.set_trace()
    
    z = 1.0 + power
    val = (z * x)**(1.0 / z)
    val[power == -1] = np.exp(x[power == -1])

    if returnFloat:
        return val[0]
    else:
        return val
    

def log_normal(m, mean_logm, sigma_logm):
    returnFloat = (type(m) == float) and (type(mean_logm) == float) and \
        (type(sigma_logm) == float)

    m = np.atleast_1d(m)
    mean_logm = np.atleat_1d(mean_logm)
    sigma_logm = np.atleat_1d(sigma_logm)

    z = np.log10(m) - mean_logm
    val = np.exp(-z**2 / (2.0 * sigma_logm**2)) / m
    
    if returnFloat:
        return val[0]
    else:
        return val

def prim_log_normal(m, mean_logm, sigma_logm):
    returnFloat = (type(m) == float) and (type(mean_logm) == float) and \
        (type(sigma_logm) == float)

    m = np.atleast_1d(m)
    mean_logm = np.atleat_1d(mean_logm)
    sigma_logm = np.atleat_1d(sigma_logm)

    mu = (np.log10(m) - mean_logm) / (1.4142135623731 * sigma_logm)
    val = 2.88586244942136 * sigma_logm * error(mu)
    
    if returnFloat:
        return val[0]
    else:
        return val

def inv_prim_log_normal(x, mean_logm, sigma_logm):
    returnFloat = (type(m) == float) and (type(mean_logm) == float) and \
        (type(sigma_logm) == float)

    m = np.atleast_1d(m)
    mean_logm = np.atleat_1d(mean_logm)
    sigma_logm = np.atleat_1d(sigma_logm)
    
    mu = inv_error(0.346516861952484 * x / sigma_logm)
    val = 10.0**(1.4142135623731 * sigma_logm * mu + mean_logm)
    
    if returnFloat:
        return val[0]
    else:
        return val

def mlog_normal(x, mean_logm, sigma_logm):
    returnFloat = (type(m) == float) and (type(mean_logm) == float) and \
        (type(sigma_logm) == float)

    m = np.atleast_1d(m)
    mean_logm = np.atleat_1d(mean_logm)
    sigma_logm = np.atleat_1d(sigma_logm)

    z = np.log10(m) - mean_logm
    val = np.exp(-z**2 / (2.0 * sigma_logm**2))
    
    if returnFloat:
        return val[0]
    else:
        return val

def prim_mlog_normal(x, mean_logm, sigma_logm):
    returnFloat = (type(m) == float) and (type(mean_logm) == float) and \
        (type(sigma_logm) == float)

    m = np.atleast_1d(m)
    mean_logm = np.atleat_1d(mean_logm)
    sigma_logm = np.atleat_1d(sigma_logm)

    eta = np.log10(m) - mean_logm - (sigma_logm**2 * 2.30258509299405)
    eta /= 1.4142135623731 * sigma_logm

    t1 = (1.15129254649702 * sigma_logm**2) + mean_logm

    val = error(eta)
    val *= 2.88586244942136 * sigma_logm * np.exp(2.30258509299405 * t1)
    
    if returnFloat:
        return val[0]
    else:
        return val
    

def theta_closed(x):
    """
    Pass in float or array of floats (x) and return 0 for x<0
    and 1 for everything else.
    """
    isFloat = type(x) == float

    x = np.atleast_1d(x)
    val = np.ones(len(x), dtype=float)
    val[x < 0] = 0.0

    if isFloat:
        return val[0]
    else:
        return val

def theta_open(x):
    """
    Pass in float or array of floats (x) and return 1 for x>0
    and 0 for everything else.
    """
    isFloat = type(x) == float

    x = np.atleast_1d(x)
    val = np.zeros(len(x), dtype=float)
    val[x > 0] = 1.0

    if isFloat:
        return val[0]
    else:
        return val

def delta(x):
    """
    Pass in float or array of floats (x) and return 0.5 for x==0
    and 1.0 for everything else.
    """
    isFloat = type(x) == float

    x = np.atleast_1d(x)
    val = np.ones(len(x), dtype=float)
    val[x == 0] = 0.5

    if isFloat:
        return val[0]
    else:
        return val

def gamma_closed(m, left, right):
    """
    
    """
    return theta_closed(m - left) * theta_closed(right - m)


def error(x):
    x2 = x**2
    ax2 = 0.140012288686666 * x2
    
    val = np.sqrt(1.0 - np.exp(-x2*(1.27323954473516+ax2)/(1+ax2)))

    if x >=0:
        return val
    else:
        return -val

def inv_error(x):
    x2 = x**2
    lnx2 = np.log(1.0 - x2)
    aux = 4.54688497944829 + (lnx2 / 2.0)
    y = -aux + np.sqrt(aux**2 - (lnx2 / 0.140012288686666))
    
    val = np.sqrt(y)

    if x>=0:
        return y
    else:
        return -y
    <|MERGE_RESOLUTION|>--- conflicted
+++ resolved
@@ -147,7 +147,6 @@
                 log.info('sample_imf: Loop %d added %.2e Msun to previous total of %.2e Msun' %
                          (loopCnt, newTotalMassTally, totalMassTally))
 
-            pdb.set_trace()
             totalMassTally += newTotalMassTally
             newStarCount = mean_number * 0.1  # increase by 20% each pass
             loopCnt += 1
@@ -461,8 +460,6 @@
             # Only continue for those entries that are in later segments
             idx = np.where(aux >= 0)[0]
 
-            pdb.set_trace()
-
             # Maybe we are all done?
             if len(idx) == 0:
                 break
@@ -474,20 +471,14 @@
             t1 = aux_tmp / (self.coeffs[i] * self.k)
             t1 += prim_power(self._m_limits_low[i], self._powers[i])
             y_i = gamma_closed(x_tmp, self.lamda[i], self.lamda[i+1])
-            Y_i *= inv_prim_power(t1, self._powers[i])
+            y_i *= inv_prim_power(t1, self._powers[i])
             
             # Save results into the y array
             y[idx] += y_i
 
-<<<<<<< HEAD
-            z *= delta(x - self.lamda[i+1])
-
-=======
-            z *= delta(x - self.lamda[i])
-            
-            #pdb.set_trace()
-            #-------------#
->>>>>>> c7f1d036
+            # z *= delta(x - self.lamda[i+1]) # new version
+            z *= delta(x - self.lamda[i])   # old version
+
         if returnFloat:
             return y[0] * z[0]
         else:
