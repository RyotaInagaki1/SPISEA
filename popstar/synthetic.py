--- conflicted
+++ resolved
@@ -50,11 +50,7 @@
 vega = Vega()
 
 class Cluster(object):
-<<<<<<< HEAD
-    def __init__(self, iso, imf, cluster_mass, verbose=False):
-=======
     def __init__(self, iso, imf, cluster_mass, ifmf=None, verbose=False):
->>>>>>> bbae8516
         """
         Code to model a cluster with user-specified logAge, AKs, and distance.
         Must also specify directory containing the isochrone (made using popstar
@@ -73,25 +69,7 @@
     
 class ResolvedCluster(Cluster):
     def __init__(self, iso, imf, cluster_mass, save_dir='./', verbose=True):
-        # Save to object variables
-<<<<<<< HEAD
-        Cluster.__init__(self, iso, imf, cluster_mass, verbose=verbose)
-
-        # ##### 
-        # # Use saved cluster if all parameters (except distance) match.
-        # #####
-        # # Unique parameters
-        # log_age = self.iso.points.meta['LOGAGE']
-        # AKs = self.iso.points.meta['AKS']
-        # dist = self.iso.points.meta['DISTANCE']
-        
-        # # Make and input/output file name for the stored cluster. 
-        # save_file_fmt = '{0}clust_{1:05.2f}_{2:4.2f}_{3:5s}{4:s}'
-        # save_sys_file = save_file_fmt.format(save_dir, log_age, AKs, str(dist).zfill(5), '.fits')
-        # save_comp_file = save_file_fmt.format(save_dir, log_age, AKs, str(dist).zfill(5), '_comp.fits')
-=======
         Cluster.__init__(self, iso, imf, cluster_mass, ifmf=ifmf, verbose=verbose)
->>>>>>> bbae8516
 
         # if os.path.exists(save_sys_file):
         #     self.star_systems = Table.read(save_sys_file)
